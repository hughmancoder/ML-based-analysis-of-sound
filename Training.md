--- conflicted
+++ resolved
@@ -33,7 +33,7 @@
 NUM_WORKERS  = 0 
 
 epochs run: 137
-validation_acuracy: 72.0%
+validation_acuracy: 0.7197
 model_weights `saved_weights/irmas_pretrain_single_class/train_1/best_val_acc_0.72.pt`
 
 
@@ -65,51 +65,6 @@
 
 
 
-<<<<<<< HEAD
-## Train 4
-
-EPOCHS = 250
-BATCH_SIZE = 64
-LR = 5e-4
-WEIGHT_DECAY = 1.1e-3
-VAL_FRAC = 0.15
-DROPOUT = 0.5
-PATIENCE = 50
-NUM_WORKERS = 0
-SEED = 1337
-
-model_weights `saved_weights/irmas_pretrain_single_class/train_4`
-validation_accuracy: 69.1%
-
-## Train 5
-
-EPOCHS = 275
-BATCH_SIZE = 128
-LR = 1e-3
-WEIGHT_DECAY = 5e-4
-VAL_FRAC = 0.15
-DROPOUT = 0.4
-PATIENCE = 50
-NUM_WORKERS = 0
-SEED = 1337
-
-odel_weights `saved_weights/irmas_pretrain_single_class/train_5`
-validation_accuracy: 70.9%
-
-## Train 6
-
-EPOCHS       = 500
-BATCH_SIZE   = 128
-LR           = 1e-3
-WEIGHT_DECAY = 1e-4
-VAL_FRAC     = 0.15
-DROPOUT      = 0.3
-PATIENCE     = 100
-NUM_WORKERS  = 0 
-
-del_weights `saved_weights/irmas_pretrain_single_class/train_6`
-validation_accuracy: 74.7%
-=======
 ### Train 3
 
 SR        := 44100
@@ -117,5 +72,4 @@
 N_MELS    := 128
 WIN_MS    := 30.0
 HOP_MS    := 10.0
-STRIDE_S := 1.5
->>>>>>> a5da1df8
+STRIDE_S := 1.5